--- conflicted
+++ resolved
@@ -160,15 +160,9 @@
     OREGON("OREGON", OregonDevice.class),
     OWCOUNT("OWCOUNT", OwcountDevice.class),
     USBWX("USBWX", USBWXDevice.class),
-<<<<<<< HEAD
     FS20("FS20", FS20Device.class, new DimmableAdapter()),
-    FILE_LOG("FileLog", FileLogDevice.class),
-    DB_LOG("DbLog", DbLogDevice.class),
-=======
-    FS20("FS20", FS20Device.class, new DimmableAdapter<>(FS20Device.class)),
     FILE_LOG("FileLog", LogDevice.class),
     DB_LOG("DbLog", LogDevice.class),
->>>>>>> 52f95594
     STATISTICS("statistics", StatisticsDevice.class),
     LGTV("LGTV", LGTVDevice.class),
     RFXCOM("RFXCOM", RFXCOMDevice.class),
