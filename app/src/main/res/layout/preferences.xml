<?xml version="1.0" encoding="utf-8"?>
<!--
  ~ AndFHEM - Open Source Android application to control a FHEM home automation
  ~ server.
  ~
  ~ Copyright (c) 2011, Matthias Klass or third-party contributors as
  ~ indicated by the @author tags or express copyright attribution
  ~ statements applied by the authors.  All third-party contributions are
  ~ distributed under license by Red Hat Inc.
  ~
  ~ This copyrighted material is made available to anyone wishing to use, modify,
  ~ copy, or redistribute it subject to the terms and conditions of the GNU GENERAL PUBLIC LICENSE, as published by the Free Software Foundation.
  ~
  ~ This program is distributed in the hope that it will be useful,
  ~ but WITHOUT ANY WARRANTY; without even the implied warranty of MERCHANTABILITY
  ~ or FITNESS FOR A PARTICULAR PURPOSE.  See the GNU GENERAL PUBLIC LICENSE
  ~ for more details.
  ~
  ~ You should have received a copy of the GNU GENERAL PUBLIC LICENSE
  ~ along with this distribution; if not, write to:
  ~   Free Software Foundation, Inc.
  ~   51 Franklin Street, Fifth Floor
  ~   Boston, MA  02110-1301  USA
  -->

<PreferenceScreen
    xmlns:android="http://schemas.android.com/apk/res/android"
    xmlns:tools="http://schemas.android.com/tools"
    android:layout_width="fill_parent"
    android:layout_height="fill_parent"
    android:key="first_preferencescreen">

    <PreferenceCategory android:title="@string/prefAppearancePreferencesCategory">

        <ListPreference
            android:id="@+id/prefStartupView"
            android:defaultValue="24"
            android:entries="@array/startupViews"
            android:entryValues="@array/startupViewsValues"
            android:key="STARTUP_VIEW"
            android:summary="@string/prefStartupViewSummary"
            android:title="@string/prefStartupView"/>

        <CheckBoxPreference
            android:defaultValue="false"
            android:key="SHOW_SET_VALUE_BUTTONS"
            android:title="@string/prefShowSetValueButtons"/>

        <CheckBoxPreference
            android:defaultValue="false"
            android:key="prefShowHiddenDevices"
            android:title="@string/prefShowHiddenDevices"/>

        <li.klass.fhem.widget.preference.SeekBarPreference
            android:layout_width="wrap_content"
            android:layout_height="wrap_content"
            android:defaultValue="5"
            android:dialogMessage=""
            android:key="DEVICE_COLUMN_WIDTH"
            android:max="1000"
            android:summary="@string/prefDeviceColumnWidthSummary"
            android:text="@string/dp_suffix"
            android:title="@string/prefDeviceColumnWidth"/>

        <li.klass.fhem.widget.preference.SeekBarPreference
            android:layout_width="wrap_content"
            android:layout_height="wrap_content"
            android:defaultValue="0"
            android:dialogMessage=""
            android:key="DEVICE_LIST_PADDING_RIGHT"
            android:max="1000"
            android:summary="@string/prefDeviceListPaddingRightSummary"
            android:text="@string/dp_suffix"
            android:title="@string/prefDeviceListPaddingRight"/>

        <li.klass.fhem.widget.deviceFunctionality.DeviceFunctionalityOrderPreference
            android:layout_width="wrap_content"
            android:layout_height="wrap_content"
            android:key="DEVICE_FUNCTIONALITY_ORDER_VISIBLE"
            android:summary="@string/prefDeviceFunctionalityOrderSummary"
            android:title="@string/prefDeviceFunctionalityOrder"/>

        <ListPreference
            android:id="@+id/graphDefaultTimespanSelector"
            android:defaultValue="24"
            android:entries="@array/graphDefaultTimespanEntries"
            android:entryValues="@array/graphDefaultTimespanValues"
            android:key="GRAPH_DEFAULT_TIMESPAN"
            android:summary=""
            android:title="@string/prefDefaultTimespan"/>

    </PreferenceCategory>

    <PreferenceCategory android:title="@string/prefWidgetCategory">

        <CheckBoxPreference
            android:defaultValue="true"
            android:key="prefWidgetRemoteUpdate"
            android:title="@string/prefWidgetRemoteUpdate"/>

        <ListPreference
            android:defaultValue="3600"
            android:entries="@array/widgetUpdateTimeEntries"
            android:entryValues="@array/widgetUpdateTimeValues"
            android:key="WIDGET_UPDATE_INTERVAL_WLAN"
            android:summary="@string/prefWidgetUpdateTimeSummary"
            android:title="@string/prefWidgetUpdateTimeWLAN"/>

        <ListPreference
            android:defaultValue="3600"
            android:entries="@array/widgetUpdateTimeEntries"
            android:entryValues="@array/widgetUpdateTimeValues"
            android:key="WIDGET_UPDATE_INTERVAL_MOBILE"
            android:summary="@string/prefWidgetUpdateTimeSummary"
            android:title="@string/prefWidgetUpdateTimeMobile"/>

        <CheckBoxPreference
            android:defaultValue="false"
            android:key="GCM_WIDGET_UPDATE"
            android:title="@string/prefGcmWidgetUpdate"/>

    </PreferenceCategory>

    <PreferenceCategory android:title="@string/prefErrorsPreferencesCategory">

        <Preference
            android:key="SEND_LAST_ERROR"
            android:title="@string/error_send"/>

        <Preference
            android:key="SEND_APP_LOG"
            android:title="@string/application_log_send"/>
    </PreferenceCategory>


    <PreferenceCategory android:title="@string/prefOtherPreferencesCategory">

        <CheckBoxPreference
            android:defaultValue="false"
            android:key="UPDATE_ON_APPLICATION_START"
            android:title="@string/prefUpdateOnApplicationStart"/>

        <EditTextPreference
            android:defaultValue=""
            android:inputType="number"
            android:key="GCM_PROJECT_ID"
            android:title="@string/prefGCMProjectId"/>

        <ListPreference
            android:id="@+id/autoUpdateTime"
            android:defaultValue="-1"
            android:entries="@array/updateRoomListTimeEntries"
            android:entryValues="@array/updateRoomListTimeValues"
            android:key="AUTO_UPDATE_TIME"
            android:summary="@string/prefAutoUpdateSummary"
            android:title="@string/prefAutoUpdate"/>

        <li.klass.fhem.widget.preference.SeekBarPreference
            min="1"
            android:layout_width="wrap_content"
            android:layout_height="wrap_content"
            android:dialogMessage=""
            android:key="CONNECTION_TIMEOUT"
            android:max="20"
            android:text="@string/s_suffix"
            android:title="@string/prefConnectionTimeout"/>

        <li.klass.fhem.widget.preference.NumberOfRetriesSeekBarPreference
            android:layout_width="wrap_content"
            android:layout_height="wrap_content"
            android:dialogMessage=""
            android:key="COMMAND_EXECUTION_RETRIES"
            android:max="20"
            android:summary="@string/prefCommandExecutionRetriesSummary"
            android:text=""
            android:title="@string/prefCommandExecutionRetries"/>

        <EditTextPreference
            android:defaultValue=""
            android:inputType="text"
            android:key="DEVICE_NAME"
            android:summary="@string/prefDeviceNameSummary"
            android:title="@string/prefDeviceName"/>

        <EditTextPreference
            android:defaultValue=""
            android:key="PASSWORD"
            android:password="true"
            android:summary="@string/prefApplicationPasswordSummary"
            android:title="@string/prefApplicationPassword"
            tools:ignore="Deprecated"/>

        <Preference
<<<<<<< HEAD
            android:key="CLEAR_TRUSTED_CERTIFICATES"
            android:title="@string/prefClearTrustedCertificates"
            android:summary="@string/prefClearTrustedCertificatesSummary"/>

=======
            android:title="@string/prefVoiceCommand"
            android:key="VOICE_COMMANDS"
            android:summary="@string/prefVoiceCommandSummary"/>
>>>>>>> 055b2c6e
    </PreferenceCategory>
</PreferenceScreen><|MERGE_RESOLUTION|>--- conflicted
+++ resolved
@@ -191,15 +191,13 @@
             tools:ignore="Deprecated"/>
 
         <Preference
-<<<<<<< HEAD
             android:key="CLEAR_TRUSTED_CERTIFICATES"
             android:title="@string/prefClearTrustedCertificates"
             android:summary="@string/prefClearTrustedCertificatesSummary"/>
 
-=======
+        <Preference
             android:title="@string/prefVoiceCommand"
             android:key="VOICE_COMMANDS"
             android:summary="@string/prefVoiceCommandSummary"/>
->>>>>>> 055b2c6e
     </PreferenceCategory>
 </PreferenceScreen>