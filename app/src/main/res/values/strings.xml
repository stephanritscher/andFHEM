<?xml version="1.0" encoding="utf-8"?><!--
  ~ AndFHEM - Open Source Android application to control a FHEM home automation
  ~ server.
  ~
  ~ Copyright (c) 2011, Matthias Klass or third-party contributors as
  ~ indicated by the @author tags or express copyright attribution
  ~ statements applied by the authors.  All third-party contributions are
  ~ distributed under license by Red Hat Inc.
  ~
  ~ This copyrighted material is made available to anyone wishing to use, modify,
  ~ copy, or redistribute it subject to the terms and conditions of the GNU GENERAL PUBLIC LICENSE, as published by the Free Software Foundation.
  ~
  ~ This program is distributed in the hope that it will be useful,
  ~ but WITHOUT ANY WARRANTY; without even the implied warranty of MERCHANTABILITY
  ~ or FITNESS FOR A PARTICULAR PURPOSE.  See the GNU GENERAL PUBLIC LICENSE
  ~ for more details.
  ~
  ~ You should have received a copy of the GNU GENERAL PUBLIC LICENSE
  ~ along with this distribution; if not, write to:
  ~   Free Software Foundation, Inc.
  ~   51 Franklin Street, Fifth Floor
  ~   Boston, MA  02110-1301  USA
  -->

<resources>
    <string name="app_name">andFHEM</string>

    <string name="unsortedRoomName">unsorted</string>

    <string name="deviceName">Name</string>
    <string name="temperature">Temperature</string>
    <string name="wind">Wind</string>
    <string name="windChill">Windchill</string>
    <string name="rain">Rain</string>
    <string name="humidity">Humidity</string>
    <string name="actuator">Actuator</string>
    <string name="state">State</string>
    <string name="battery">Battery</string>
    <string name="batteryVoltage">Battery voltage</string>
    <string name="measured">Measured</string>
    <string name="warnings">Warnings</string>
    <string name="time">Time</string>
    <string name="avgHour">Average Hour</string>
    <string name="avgDay">Average Day</string>
    <string name="avgYear">Average Year</string>
    <string name="avgMonth">Average Month</string>
    <string name="minDay">Minimum Day</string>
    <string name="minMonth">Minimum Month</string>
    <string name="maxDay">Maximum Day</string>
    <string name="maxMonth">Maximum Month</string>
    <string name="isRaining">Is Raining?</string>
    <string name="sunshine">Sonneneinstrahlung</string>
    <string name="desiredTemperature">Desired Temperature</string>
    <string name="comfortTemperature">Comfort-Temperature</string>
    <string name="ecoTemperature">Eco-Temperature</string>
    <string name="forecast">Forecast</string>
    <string name="pressure">Pressure</string>
    <string name="pressureNN">Pressure NN</string>
    <string name="dewpoint">Dewpoint</string>
    <string name="rainRate">Rain Rate</string>
    <string name="rainTotal">Rain Total</string>
    <string name="windAvgSpeed">Wind Avg. Speed</string>
    <string name="windSpeed">Wind Speed</string>
    <string name="windDirection">Wind Direction</string>
    <string name="uvValue">UV Value</string>
    <string name="uvRisk">UV Risk</string>
    <string name="rooms">Room</string>
    <string name="counterA">Counter A</string>
    <string name="counterB">Counter B</string>
    <string name="inputA">Input A</string>
    <string name="inputB">Input B</string>
    <string name="inputC">Input C</string>
    <string name="inputD">Input D</string>
    <string name="counterReadingTariff1">Counter reading tariff 1</string>
    <string name="counterReading">Counter reading</string>
    <string name="present">Present</string>
    <string name="currentUsage">Current Usage</string>
    <string name="currentVoltage">Current Voltage</string>
    <string name="hourUsage">Hour usage</string>
    <string name="dayUsage">Day Usage</string>
    <string name="dayLastUsage">Last day Usage</string>
    <string name="monthUsage">Month Usage</string>
    <string name="yearUsage">Year Usage</string>
    <string name="lastStateChange">Last State Change</string>
    <string name="lastState">Last State</string>
    <string name="power">Power</string>
    <string name="audio">Audio</string>
    <string name="audioMode">Audio mode</string>
    <string name="input">Input</string>
    <string name="mode">Mode</string>
    <string name="definition">Definition</string>
    <string name="regression">regression</string>
    <string name="sum">Sum</string>
    <string name="mac">MAC address</string>
    <string name="ip">IP address</string>
    <string name="wake">Wake</string>
    <string name="shutdown">Shutdown</string>
    <string name="stateAppendix">Zustand Anhang</string>
    <string name="requestRefresh">Request refresh</string>
    <string name="delta">Delta</string>
    <string name="weather">Weather</string>
    <string name="visibilityCondition">Visibility condition</string>
    <string name="currentWeather">Current Weather</string>
    <string name="dimUp">Dim +</string>
    <string name="dimDown">Dim -</string>
    <string name="actions">Actions</string>
    <string name="model">Model</string>
    <string name="send">Send</string>
    <string name="error">Error!</string>
    <string name="error_send">Send last error</string>
    <string name="error_send_content">AndFHEM can send the last error as mail to the developer. Continue?</string>
    <string name="error_send_no_error">Cannot send an error, as none is registered!</string>
    <string name="errorDeviceListLoad">Could not load %1$s device(s) (types: %2$s)!</string>
    <string name="errorOutdatedData">Sensor data seems to be outdated. Make sure the device sends data.</string>
    <string name="errorDuplicateInstall">The application was installed twice. Have you installed the Premium version and the normal version in parallel? Please make sure you have only one AndFHEM version installed.</string>
    <string name="application_log_send">Send application log</string>
    <string name="errorExternalStorageNotPresent">File system not accessible.</string>
    <string name="hex2quat">Hex -> Quat</string>
    <string name="quat2hex">Quat -> Hex</string>
    <string name="result">Result</string>
    <string name="set_value">Set value</string>
    <string name="set">Set</string>
    <string name="android_version">Android Version</string>
    <string name="feature_requires_android_version">This feature requires a minimum Android version of %1$s.</string>
    <string name="unknown">unknown</string>
    <string name="type">Type</string>
    <string name="about">About</string>
    <string name="commandAccepted">Command accepted?</string>
    <string name="up">up</string>
    <string name="down">down</string>
    <string name="stop">stop</string>
    <string name="visibility">visibility</string>
    <string name="rawValue">Raw value</string>
    <string name="content">Content</string>
    <string name="fillPercentage">Fill percentage</string>
    <string name="maximumContent">Maximum content</string>
    <string name="currentSwitchTime">Current Switch Time</string>
    <string name="currentSwitchDevice">Current Device</string>
    <string name="lastSwitchTime">Last Trigger</string>
    <string name="nextSwitchTime">Next Trigger</string>
    <string name="windchill">Windchill</string>
    <string name="deleteConfirmation">Are you sure you want to delete the device from FHEM?</string>
    <string name="isActive">Active?</string>
    <string name="deactivated">deactivated</string>
    <string name="brightness">Brightness</string>
    <string name="motion">Motion</string>
    <string name="thermostatThresholdOn">Thermostat On-Threshold</string>
    <string name="thermostatThresholdOff">Thermostat Off-Threshold</string>
    <string name="valveThresholdOff">Valve Off-Threshold</string>
    <string name="valveThresholdOn">Valve On-Threshold</string>
    <string name="ecoThresholdOn">Eco Off-Threshold</string>
    <string name="ecoThresholdOff">Eco On-Threshold</string>
    <string name="excludedDevices">Excluded devices</string>
    <string name="idleDevices">Idle devices</string>
    <string name="demandDevices">Demand devices</string>
    <string name="target">Target</string>
    <string name="noGraphEntries">No graph entries found that match the selected time range. Does your FileLog contain
        any matching entries?
    </string>
    <string name="delete">Delete</string>
    <string name="deleteConfirmIntervalText">Do you really want to delete the interval?</string>
    <string name="newInterval">New interval</string>
    <string name="price">Price</string>
    <string name="energy">Energy</string>
    <string name="cumulativeUsage">Cumulative</string>
    <string name="voltage">Voltage</string>
    <string name="current">Current</string>
    <string name="saturation">Saturation</string>
    <string name="hue">Hue</string>
    <string name="color">Colour</string>
    <string name="alarm">Alarm</string>
    <string name="apiKey">API Key</string>
    <string name="gcmAlreadyRegistered">Device is already registered!</string>
    <string name="gcmRegistrationNotActive">GCM not active! Is the project id valid?</string>
    <string name="gcmRegisterThis">Register this device</string>
    <string name="gcmSuccessfullyRegistered">Device was registered.</string>
    <string name="notificationAllUpdates">All updates</string>
    <string name="notificationStateUpdates">Only state updates</string>
    <string name="notificationNoUpdates">None</string>
    <string name="callMonExternalName">Caller</string>
    <string name="callMonExternalNumber">Number external</string>
    <string name="callMonInternalNumber">Number internal</string>
    <string name="callMonDuration">Duration</string>
    <string name="callMonEvent">Event</string>
    <string name="callMonEventRing">Ringing</string>
    <string name="callMonEventCall">Calling</string>
    <string name="callMonEventConnect">Connected</string>
    <string name="callMonEventDisconnect">Disconnect</string>
    <string name="callMonEventMissed">Missed</string>
    <string name="webcmd">WebCmds</string>
    <string name="temperatureMinimum">Min temperature</string>
    <string name="temperatureMaximum">Max temperature</string>
    <string name="sunrise">Sunrise</string>
    <string name="sunset">Sunset</string>
    <string name="devicelist_empty">Sorry! No devices found!</string>
    <string name="energy_current">Current</string>
    <string name="energy_power">Power</string>
    <string name="energy_powerFactor">Power factor</string>
    <string name="energy_frequency">Frequenz</string>
    <string name="energy_consumption">Consumption</string>
    <string name="additional_information">Additional information</string>
    <string name="channel">Channel</string>
    <string name="currentTitle">Current title</string>
    <string name="serviceName">Service name</string>
    <string name="shutterPosition">Shutter position</string>
    <string name="sendEachColorChange">Send each color change</string>
    <string name="level">Level</string>
    <string name="scene">Scene</string>
    <string name="cost">Cost</string>
    <string name="co2">CO2</string>
    <string name="hiddenRooms">Hidden rooms</string>
    <string name="hiddenGroups">Hidden groups</string>
    <string name="sortRooms">Room sort</string>
    <string name="pwm0">PWM0</string>
    <string name="pwm1">PWM1</string>
    <string name="wrongPassword">Invalid password!</string>
    <string name="password">Password</string>
    <string name="login">Login</string>
    <string name="fatFreeMass">Mass fatfree</string>
    <string name="fatMass">Mass fat</string>
    <string name="fatRatio">Ratio fat</string>
    <string name="heartPulse">Pulse</string>
    <string name="height">Height</string>
    <string name="weight">Weight</string>
    <string name="noise">Noise</string>
    <string name="location">Location</string>
    <string name="mood">Mood</string>
    <string name="hourMinuteFormat" translatable="false">HH:MM</string>
    <string name="sleep">Sleep</string>
    <string name="ioDev">IO-Device</string>
    <string name="trepetition">Trepetition</string>

    <string name="event_duration_current_title">Runtime current title</string>
    <string name="event_duration_next_title">Runtime next title</string>
    <string name="event_name_next_title">Next title</string>
    <string name="event_rest_current_title">Rest current title</string>
    <string name="event_starting_time">Start time current title</string>
    <string name="event_starting_time_next_title">Start time next title</string>
    <string name="hdd_capacity">Capacity HDD</string>
    <string name="hdd_free">Free space</string>
    <string name="video_size">Video size</string>

    <string name="connectionManage">Manage</string>
    <string name="connectionCreate">Create a new connection</string>
    <string name="connectionName">Name</string>
    <string name="connectionType">Type</string>
    <string name="connectionUsername">Username</string>
    <string name="connectionUsernameDesc">(optional)</string>
    <string name="connectionPassword">Password</string>
    <string name="connectionPasswordDesc">(optional)</string>
    <string name="connectionShowPassword">Show</string>
    <string name="connectionURL">URL</string>
    <string name="connectionURLDesc">i.e. http://192.168.0.1:8083/fhem</string>
    <string name="connectionIP">IP</string>
    <string name="connectionIPDesc">i.e. 192.168.0.1</string>
    <string name="connectionPort">Port</string>
    <string name="connectionPortDesc">i.e. 7072</string>
    <string name="connectionEmptyError">Field \"%s\" may not be empty!</string>
    <string name="connectionUrlHttp">URL must start with "http"!</string>
    <string name="connectionCurrent">Current connection</string>
    <string name="connectionClientCertificate">Client certificate</string>
    <string name="connectionClientCertificateDesc">(optional)</string>
    <string name="connectionClientCertificatePassword">Client Certificate password</string>
    <string name="connectionClientCertificatePasswordDesc">(optional)</string>

    <string name="switchDevice">Switch</string>
    <string name="preferences">Preferences</string>
    <string name="update">Update</string>
    <string name="loading">Loading …</string>
    <string name="executing">Executing …</string>
    <string name="help">Help</string>
    <string name="command_execution_result">Command Result</string>

    <string name="context_addtofavorites">Add to favorites</string>
    <string name="context_removefavorite">Remove favorite</string>
    <string name="context_favoriteadded">Favorite was added!</string>
    <string name="context_favoriteremoved">Favorite was removed!</string>

    <string name="context_rename">Rename</string>
    <string name="context_alias">Set alias</string>
    <string name="context_delete">Delete</string>
    <string name="context_move">Move</string>
    <string name="context_notification">Notifications</string>

    <string name="areYouSure">Are you sure?</string>
    <string name="areYouSureText">Are you sure you want to set %1$s to %2$s?</string>
    <string name="setMode">Set Mode</string>

    <string name="roomList">Rooms</string>
    <string name="favorites">Favorites</string>
    <string name="alldevices">All Devices</string>
    <string name="conversion">Conversion</string>
    <string name="timer">Timer</string>
    <string name="send_command">Send Command</string>

    <string name="prefOtherPreferencesCategory">Other Preferences</string>
    <string name="prefAppearancePreferencesCategory">Appearance</string>
    <string name="prefErrorsPreferencesCategory">Error-Handling</string>
    <string name="prefWidgetCategory">Widgets</string>
    <string name="prefShowHiddenDevices">Show hidden devices</string>
    <string name="prefDefaultTimespan">Graph Timespan</string>
    <string name="prefAutoUpdate">Auto Update</string>
    <string name="prefAutoUpdateSummary">only when application is running</string>
    <string name="prefWidgetRemoteUpdate">Remote Update</string>
    <string name="prefDeviceColumnWidth">Device column width</string>
    <string name="prefDeviceColumnWidthSummary">Minimum width of the device columns</string>
    <string name="prefDeviceListPaddingRight">Device list padding</string>
    <string name="prefDeviceListPaddingRightSummary">Right-padding</string>
    <string name="prefWidgetUpdateTimeWLAN">WLAN update interval</string>
    <string name="prefWidgetUpdateTimeMobile">Mobile update interval</string>
    <string name="prefWidgetUpdateTimeSummary">default 1 times per hour</string>
    <string name="prefDeviceFunctionalityOrder">Device functionality order</string>
    <string name="prefDeviceFunctionalityOrderSummary">Order of device functionalities as well as hide and view</string>
    <string name="prefUpdateOnApplicationStart">Refresh on application start</string>
    <string name="prefShowSetValueButtons">Show set value buttons for temperature changes</string>
    <string name="prefGCMProjectId">GCM Project Number</string>
    <string name="prefGcmWidgetUpdate">Update widget upon GCM notification</string>
    <string name="prefStartupView">Startup view</string>
    <string name="prefStartupViewSummary">View shown upon application start</string>
    <string name="prefConnectionTimeout">Connection timeout</string>
    <string name="prefCommandExecutionRetries">Command execution retries</string>
    <string name="prefCommandExecutionRetriesSummary">Number of times a command is resend if the execution fails.</string>
    <string name="prefCommandExecutionRetriesTimeDialogEntry">%1$d. try: %2$d s</string>
    <string name="prefDeviceName">Device name</string>
    <string name="prefDeviceNameSummary">If a FHEMWEB device name matches this value, the respective FHEMWEB device will be preferred. This can be used to hide or sort rooms for specific devices.</string>
    <string name="prefApplicationPassword">Password</string>
    <string name="prefApplicationPasswordSummary">Password which will be asked upon application start.</string>
<<<<<<< HEAD
    <string name="prefClearTrustedCertificates">Clear trusted certificates</string>
    <string name="prefClearTrustedCertificatesSummary">Remove all manually trusted certificates from the application trust store</string>
    <string name="prefClearTrustedCertificatesFinished">Certificates removed</string>
=======
    <string name="prefVoiceCommand">Voice commands</string>
    <string name="prefVoiceCommandSummary">Enable andFHEM as accessibility service to enable voice recognition. This is a Premium only feature.</string>
>>>>>>> 055b2c6e

    <string name="error_update">Error while updating.</string>
    <string name="error_timeout">Connection timed out.</string>
    <string name="error_host_connection">Cannot connect to host.</string>
    <string name="error_device_list_parse">Could not parse xml device list.</string>
    <string name="error_authentication">Invalid username or password.</string>
    <string name="error_invalid_content">Server returned some invalid content. Are you sure the URL is valid?</string>
    <string name="error_internal_server_error">Internal Server Error (500). Read server logs!</string>
    <string name="error_bad_request">Bad Request (400)!</string>
    <string name="error_not_found">Not found (404)!</string>
    <string name="error_internal">Internal error. Please try again!</string>
    <string name="error_timer_name_spaces">Timer names may not contain spaces!</string>
    <string name="retry">Retry</string>
    <string name="incompleteConfigurationError">Incomplete configuration!</string>
    <string name="invalidInput">Invalid input!</string>

    <string name="okButton">OK</string>
    <string name="cancelButton">Cancel</string>
    <string name="save">Save</string>
    <string name="reset">Reset</string>

    <string name="temperatureGraph">Temperature Graph</string>
    <string name="temperatureHumidityGraph">Temperature &amp; Humidity Graph</string>
    <string name="temperatureHumidityDewpointGraph">Temperature &amp; Humidity &amp; Dewpoint Graph</string>
    <string name="temperatureActuatorGraph">Temperature &amp; Actuator Graph</string>
    <string name="brightnessSunshineGraph">Brightness &amp; Sunshine Graph</string>
    <string name="brightnessGraph">Brightness Graph</string>
    <string name="rainGraph">Rain Graph</string>
    <string name="humidityGraph">Humidity Graph</string>
    <string name="windGraph">Wind Graph</string>
    <string name="actuatorGraph">Actuator Graph</string>
    <string name="pressureGraph">Pressure Graph</string>
    <string name="usageGraph">Usage Graph</string>
    <string name="usageGraphCumulative">Usage Graph (cumulated)</string>
    <string name="windSpeedGraph">Wind Speed Graph</string>
    <string name="stateGraph">State Graph</string>
    <string name="contentGraph">Content Graph</string>
    <string name="dewpointGraph">Dewpoint Graph</string>
    <string name="powerGraph">Power Graph</string>
    <string name="co2Graph">CO2 Graph</string>
    <string name="weightGraph">Weight Graph</string>
    <string name="averagesGraph">Averages Graph</string>

    <string name="yAxisWind">wind (km/h)</string>
    <string name="yAxisHumidity">humidity (%)</string>
    <string name="yAxisTemperature">temperature (°C)</string>
    <string name="yAxisRain">rain (l/m2)</string>
    <string name="yAxisActuator">actuator (%)</string>
    <string name="yAxisPressure">pressure (hPa)</string>
    <string name="yAxisPressureNN">pressure nn (hPa)</string>
    <string name="yAxisRainRate">rain rate (mm/hr)</string>
    <string name="yAxisCurrentUsageW">current usage (W)</string>
    <string name="yAxisCurrentUsagekW">current usage (kW)</string>
    <string name="yAxisCurrentPowerW">current power(W)</string>
    <string name="yAxisCumulativeUsageKWh">cumulative usage (kWh)</string>
    <string name="yAxisCumulativeUsageWh">cumulative usage (Wh)</string>
    <string name="yAxisToggleState">on (1) / off (0)</string>
    <string name="yAxisLitreContent">content (l)</string>
    <string name="yAxisEnergy">energy (W)</string>
    <string name="yAxisRaw">raw value</string>
    <string name="yAxisCO2">co2 (ppm)</string>
    <string name="yAxisWeight">weight (kg)</string>
    <string name="yAxisFatRatio">fat ratio</string>

    <string name="startDate">Start Date</string>
    <string name="endDate">End Date</string>
    <string name="startTime">Start Time</string>
    <string name="endTime">End Time</string>
    <string name="startDateAfterEndDateMsg">Start date has to be before end date</string>
    <string name="optionChangeStartEndDate">Change start or end date</string>

    <string name="generalDetails">General Details</string>
    <string name="plots">Plots</string>
    <string name="switchSetOptions">Switch Set Options</string>

    <string name="yes">yes</string>
    <string name="no">no</string>

    <string name="monday">Monday</string>
    <string name="tuesday">Tuesday</string>
    <string name="wednesday">Wednesday</string>
    <string name="thursday">Thursday</string>
    <string name="friday">Friday</string>
    <string name="saturday">Saturday</string>
    <string name="sunday">Sunday</string>

    <string name="timetable">Timetable</string>
    <string name="from">from</string>
    <string name="until">until</string>
    <string name="fromTimetable">(%1$d) From</string>
    <string name="toTimetable">(%1$d) To</string>
    <string name="change">change</string>
    <string name="on">on</string>
    <string name="off">off</string>
    <string name="ON">ON</string>
    <string name="OFF">OFF</string>
    <string name="dayTemperature">Day Temperature</string>
    <string name="nightTemperature">Night Temperature</string>
    <string name="windowOpenTemp">Window Open Temp.</string>

    <string name="billing_state_bought">Thanks for buying andFHEM Premium!</string>
    <string name="premium">AndFHEM Premium</string>
    <string name="premium_desc">AndFHEM Premium disables advertisements within the app and enables connection to more than one FHEM server!</string>
    <string name="shop_buyPemium">Buy andFHEM Premium</string>
    <string name="premium_multipleConnections">AndFHEM Premium is required to use more than one connection.</string>

    <string name="blank" translatable="false"/>
    <string name="deviceListEmpty">No matching devices found!</string>

    <string name="widget_small">andFHEM Small</string>
    <string name="widget_medium">andFHEM Middle</string>
    <string name="widget_big">andFHEM Big</string>

    <string name="widget_type_selection">Widget Type</string>
    <string name="widget_temperature">Temperature</string>
    <string name="widget_toggle">Toggle</string>
    <string name="widget_status">State</string>
    <string name="widget_information">Information</string>
    <string name="widget_weather_forecast">Weather Forecast</string>
    <string name="widget_heating">Heating</string>
    <string name="widget_dim">Dim</string>
    <string name="widget_targetstate">Target State</string>
    <string name="widget_onOff">On / Off</string>
    <string name="widget_favorites_link">Favorites</string>
    <string name="widget_room_link">Rooms</string>
    <string name="widget_all_devices_link">All Devices</string>
    <string name="widget_conversion_link">Conversion</string>
    <string name="widget_timer_link">Timers</string>
    <string name="widget_send_command_link">Send command</string>
    <string name="widget_device_list_update">Refresh device list</string>
    <string name="widget_room_detail">Link</string>
    <string name="widget_remote_update_started">Device list update started &#8230;</string>

    <string name="widget_devices">Device widgets</string>
    <string name="widget_rooms">Room widgets</string>
    <string name="widget_others">Other</string>

    <string name="timer_overview">Switch %1$s %2$s %3$s %4$s to %5$s.</string>
    <string name="timer_overview_every_day">every day</string>
    <string name="timer_overview_once">once</string>
    <string name="timer_overview_weekend">at the weekend</string>
    <string name="timer_overview_weekday">on a weekday</string>
    <string name="timer_overview_at">at</string>
    <string name="timer_overview_every">every</string>
    <string name="timer_name">Timer name</string>
    <string name="target_device">Switch device</string>
    <string name="timer_repetition">Repetition</string>
    <string name="timer_targetState">Target state</string>
    <string name="timer_time">Switch time</string>
    <string name="timer_overview_create_new">Create new timer</string>
    <string name="timer_next_trigger">Next trigger</string>

    <string name="twilight_light">Light</string>
    <string name="twilight_next_event">Next event</string>
    <string name="twilight_next_event_time">Next event time</string>
    <string name="twilight_sunrise">Sunrise</string>
    <string name="twilight_sunrise_astronomical">Astronomical sunrise</string>
    <string name="twilight_sunrise_nautical">Nautical sunrise</string>
    <string name="twilight_sunrise_civil">Civil sunrise</string>
    <string name="twilight_sunrise_indoor">Indoor sunrise</string>
    <string name="twilight_sunrise_weather">Weather sunrise</string>
    <string name="twilight_sunset">Sunset</string>
    <string name="twilight_sunset_astronomical">Astronomical sunset</string>
    <string name="twilight_sunset_nautical">Nautical sunset</string>
    <string name="twilight_sunset_civil">Civil sunset</string>
    <string name="twilight_sunset_indoor">Indoor sunset</string>
    <string name="twilight_sunset_weather">Weather sunset</string>
    <string name="twilight_light_total_night">Total night</string>
    <string name="twilight_light_astronomical">Astronomical twilight</string>
    <string name="twilight_light_nautical">Nautical twilight</string>
    <string name="twilight_light_civil">Civil twilight</string>
    <string name="twilight_light_indoor">Indoor twilight</string>
    <string name="twilight_light_weather">Weather twilight</string>
    <string name="twilight_light_daylight">Daylight</string>

    <string name="musicMute">Mute</string>
    <string name="musicRepeat">Repeat</string>
    <string name="musicShuffle">Shuffle</string>
    <string name="musicVolume">Volume</string>
    <string name="musicAlbum">Album</string>
    <string name="musicSender">Sender</string>
    <string name="musicTitle">Title</string>
    <string name="musicDuration">Duration</string>
    <string name="musicTrackNumber">Track number</string>
    <string name="musicInfo">Info</string>

    <string name="dummyConnectionNotification">Currently only dummy devices are shown!</string>

    <string name="localeSendCommandPlugin">AndFHEM Command</string>
    <string name="localeSendCommandPluginInfoText">Please enter a FHEM command that will be sent upon executing the
        action! (z.B. "set device off")
    </string>
    <string name="localeDeviceState">AndFHEM Device State</string>
    <string name="localeDeviceStateInfo">Please select a device and enter a target status, upon which the event will be
        regarded as successful! (i.e. "off")
    </string>
    <string name="localeConnectionChangePlugin">AndFHEM Connection Change</string>
    <string name="localeConnectionChangePluginInfoText">Please select a connection.</string>

    <string name="drawerOpen">Open drawer</string>
    <string name="drawerClose">Close drawer</string>

    <string name="noFavoritesCaption">No favorite devices found!</string>
    <string name="noFavoritesMessage">To create a favorite device, long click the view within the list. Click on the star within the action menu.</string>
    <string name="noConnections">No connections found!</string>
    <string name="noRooms">No rooms found!</string>
    <string name="noDevices">No devices found!</string>

    <string name="functionalityDimmer">Dim</string>
    <string name="functionalitySwitch">Switch</string>
    <string name="functionalityWeather">Weather</string>
    <string name="functionalityHeating">Heating</string>
    <string name="functionalityTemperature">Temperature</string>
    <string name="functionalityNetwork">Network</string>
    <string name="functionalityUsage">Usage</string>
    <string name="functionalityWindow">Door &amp; Window</string>
    <string name="functionalitySmokeDetector">Smoke Detector</string>
    <string name="functionalityFillState">Fill State</string>
    <string name="functionalityMotionDetector">Motion Detector</string>
    <string name="functionalityKey">Key</string>
    <string name="functionalityDummy">Dummy</string>
    <string name="functionalityCallMonitor">Call Monitor</string>
    <string name="functionalityFHEM">FHEM</string>
    <string name="functionalityLog">Log</string>
    <string name="functionalityFloorplan">Floorplan</string>
    <string name="functionalityRemoteControl">Remote Control</string>
    <string name="functionalityWebView">Web Link</string>
    <string name="functionalityPresence">Presence</string>
    <string name="functionalityUnknown">Unknown</string>

    <string name="widgetNoDevices">No devices are applicable for this widget size.</string>
    <string name="widgetNoRooms">No room widgets are applicable for this widget size.</string>
    <string name="widgetNoOther">No other widgets are available for this widget size.</string>

    <string name="rewind">rewind</string>
    <string name="pause">pause</string>
    <string name="play">play</string>
    <string name="forward">forward</string>
    <string name="volume_down" translatable="false">Vol-</string>
    <string name="volume_up" translatable="false">Vol+</string>
    <string name="left_brace" translatable="false"><![CDATA[<]]></string>
    <string name="right_brace" translatable="false"><![CDATA[>]]></string>
    <string name="slp" translatable="false">SLP</string>
    <string name="m_s" translatable="false">M/S</string>
    <string name="channel1" translatable="false">1</string>
    <string name="channel2" translatable="false">2</string>
    <string name="channel3" translatable="false">3</string>
    <string name="channel4" translatable="false">4</string>
    <string name="channel5" translatable="false">5</string>
    <string name="channel6" translatable="false">6</string>
    <string name="channel7" translatable="false">7</string>
    <string name="channel8" translatable="false">8</string>

    <string name="windowOpen">window open</string>
    <string name="day">day</string>
    <string name="zoom_reset">Reset zoom</string>
    <string name="zoom_in">Zoom in</string>
    <string name="zoom_out">Zoom out</string>

    <string name="dummy_humidity" formatted="false" translatable="false">50% humidity</string>
    <string name="dummy_temperature" translatable="false">20°C</string>
    <string name="dummy_percentage" formatted="false" translatable="false">50%</string>
    <string name="dummy_conversion" translatable="false">000</string>
    <string name="dummy_text" translatable="false">lorem ipsum</string>
    <string name="dummy_date" translatable="false">01.01.2012</string>
    <string name="dummy_time" translatable="false">11:11</string>
    <string name="dummy_time_with_seconds" translatable="false">00:00:00</string>
    <string name="dummy_date_with_day" translatable="false">Mo., xx.xx.xxxx</string>
    <string name="dummy_temperature_range" translatable="false">xx °C - xx °C</string>
    <string name="dummy_condition" translatable="false">sunny</string>
    <string name="dummy_weather_state" formatted="false" translatable="false">20°C, 40%, not raining</string>
    <string name="dummy_serverName" translatable="false">MyServer</string>
    <string name="dummy_serverType" translatable="false">FHEMWEB</string>
    <string name="dummy_buttonText" translatable="false">clickMe!</string>
    <string name="dummy_speed" translatable="false">xx (km/h)</string>

    <string name="icon" translatable="false">icon</string>
    <string name="fhem_command_set" translatable="false">set </string>
    <string name="right" translatable="false">right</string>
    <string name="dp_suffix" translatable="false">dp</string>
    <string name="s_suffix" translatable="false">s</string>
    <string name="average">average</string>

    <string name="currentStatus_billing">Init connection to Google billing …</string>
    <string name="currentStatus_loadingDeviceList">Loading device list …</string>
    <string name="currentStatus_loadingFavorites">Loading favorites …</string>
    <string name="currentStatus_billingInitError">Cannot initialize connection to Google billing!</string>

    <string name="androidBugDialogDatePickerTitle">Feature deactivated</string>
    <string name="androidBugDialogDatePickerContent">Lollipop currently contains a bug preventing the use of special UI elements like the ones used in this dialog. Thus, the feature is disabled until Google has released an update repairing this issue. Effectively, Google has already accepted the fix but has not released an update yet.</string>

    <string name="accessibility_description">This accessibility service will allow andFHEM to listen to any text entered in Google Now. andFHEM will not store any information and will only try to send FHEM commands based on your input.</string>

    <string name="voiceMoreThanOneDeviceMatches">More than one device matches the command.</string>
    <string name="voiceNoDeviceMatches">No device matches the command.</string>
</resources><|MERGE_RESOLUTION|>--- conflicted
+++ resolved
@@ -325,14 +325,11 @@
     <string name="prefDeviceNameSummary">If a FHEMWEB device name matches this value, the respective FHEMWEB device will be preferred. This can be used to hide or sort rooms for specific devices.</string>
     <string name="prefApplicationPassword">Password</string>
     <string name="prefApplicationPasswordSummary">Password which will be asked upon application start.</string>
-<<<<<<< HEAD
     <string name="prefClearTrustedCertificates">Clear trusted certificates</string>
     <string name="prefClearTrustedCertificatesSummary">Remove all manually trusted certificates from the application trust store</string>
     <string name="prefClearTrustedCertificatesFinished">Certificates removed</string>
-=======
     <string name="prefVoiceCommand">Voice commands</string>
     <string name="prefVoiceCommandSummary">Enable andFHEM as accessibility service to enable voice recognition. This is a Premium only feature.</string>
->>>>>>> 055b2c6e
 
     <string name="error_update">Error while updating.</string>
     <string name="error_timeout">Connection timed out.</string>
