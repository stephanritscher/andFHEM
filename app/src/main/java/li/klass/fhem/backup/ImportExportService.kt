/*
 * AndFHEM - Open Source Android application to control a FHEM home automation
 * server.
 *
 * Copyright (c) 2011, Matthias Klass or third-party contributors as
 * indicated by the @author tags or express copyright attribution
 * statements applied by the authors.  All third-party contributions are
 * distributed under license by Red Hat Inc.
 *
 * This copyrighted material is made available to anyone wishing to use, modify,
 * copy, or redistribute it subject to the terms and conditions of the GNU GENERAL PUBLIC LICENSE, as published by the Free Software Foundation.
 *
 * This program is distributed in the hope that it will be useful,
 * but WITHOUT ANY WARRANTY; without even the implied warranty of MERCHANTABILITY
 * or FITNESS FOR A PARTICULAR PURPOSE.  See the GNU GENERAL PUBLIC LICENSE
 * for more details.
 *
 * You should have received a copy of the GNU GENERAL PUBLIC LICENSE
 * along with this distribution; if not, write to:
 *   Free Software Foundation, Inc.
 *   51 Franklin Street, Fifth Floor
 *   Boston, MA  02110-1301  USA
 */

package li.klass.fhem.backup

import android.content.Context
import com.google.gson.Gson
import li.klass.fhem.connection.backend.ConnectionService
import li.klass.fhem.devices.list.favorites.backend.FavoritesService
import li.klass.fhem.service.NotificationService
import li.klass.fhem.util.ApplicationProperties
import li.klass.fhem.util.CloseableUtil
import li.klass.fhem.util.ReflectionUtil
import li.klass.fhem.util.io.FileSystemService
import li.klass.fhem.util.preferences.SharedPreferencesService
import net.lingala.zip4j.ZipFile
import net.lingala.zip4j.exception.ZipException
import net.lingala.zip4j.model.ZipParameters
import net.lingala.zip4j.model.enums.CompressionMethod
import net.lingala.zip4j.model.enums.EncryptionMethod
import org.joda.time.DateTime
import org.joda.time.format.DateTimeFormat
import org.slf4j.LoggerFactory
import java.io.ByteArrayInputStream
import java.io.File
import java.io.FileInputStream
import java.io.InputStreamReader
import javax.inject.Inject

class ImportExportService @Inject constructor(
        private val sharedPreferencesService: SharedPreferencesService,
        private val fileSystemService: FileSystemService,
        private val favoritesService: FavoritesService,
        private val applicationProperties: ApplicationProperties
) {
    private val logger = LoggerFactory.getLogger(ImportExportService::class.java)

    private val backupFileName: String
        get() = "andFHEM-" + dateTimeFormatter.print(DateTime.now()) + ".backup"

    val exportDirectory: File
        get() = fileSystemService.getOrCreateDirectoryIn(fileSystemService.documentsFolder, "andFHEM")

    enum class ImportStatus {
        SUCCESS, INVALID_FILE, WRONG_PASSWORD
    }

    private fun getSharedPreferencesExportKeys(context: Context): Map<String, String> {
        val builder = mutableMapOf(
                "CONNECTIONS" to ConnectionService.PREFERENCES_NAME,
                "NOTIFICATIONS" to NotificationService.PREFERENCES_NAME,
                "DEFAULT" to applicationProperties.getApplicationSharedPreferencesName(context)
        )
        for (preferenceName in favoritesService.getPreferenceNames()) {
            builder["FAVORITE_$preferenceName"] = preferenceName
        }
        return builder.toMap()
    }

    fun exportSettings(password: String?, context: Context): File {
        val toExport = mutableMapOf<String, Map<String, *>>()

        for ((key, value) in getSharedPreferencesExportKeys(context)) {
            val values = sharedPreferencesService.listAllFrom(value)
            toExport[key] = toExportValues(values)
        }

        return createZipFrom(toExport.toMap(), password)
    }

    fun toExportValues(values: Map<String, *>) = values.entries
            .map { it.key to it.value.toString() + "/" + (it.value as Any).javaClass.name }
            .toMap()


    fun toImportValues(values: Map<String, String>): Map<String, *> {
        val toImport = mutableMapOf<String, Any>()
        for ((key, value1) in values) {
            val separator = value1.lastIndexOf("/")
            val clazz = ReflectionUtil.classForName(value1.substring(separator + 1))
            val value = value1.substring(0, separator)
            toImport[key] = typedValueFor(value, clazz)
        }
        return toImport
    }

    private fun typedValueFor(value: String, type: Class<*>): Any {
        return if (type.isAssignableFrom(Int::class.java) || type.isAssignableFrom(Integer::class.java)) {
            Integer.parseInt(value)
        } else if (type.isAssignableFrom(Float::class.java) || type.isAssignableFrom(java.lang.Float::class.java)) {
            java.lang.Float.parseFloat(value)
        } else if (type.isAssignableFrom(Boolean::class.java) || type.isAssignableFrom(java.lang.Boolean::class.java)) {
            java.lang.Boolean.parseBoolean(value)
        } else if (type.isAssignableFrom(String::class.java)) {
            value
        } else if (type.isAssignableFrom(Double::class.java) || type.isAssignableFrom(java.lang.Double::class.java)) {
            java.lang.Double.parseDouble(value)
        } else if (type.isAssignableFrom(Long::class.java) || type.isAssignableFrom(
                        java.lang.Long::class.java)) {
            java.lang.Long.parseLong(value)
        } else {
            throw IllegalArgumentException("don't know how to handle " + type.name)
        }
    }

    fun isEncryptedFile(file: File): Boolean {
        try {
            val zipFile = ZipFile(file)
            if (!zipFile.isValidZipFile) {
                throw IllegalArgumentException("not a valid zip file")
            }
            return zipFile.isEncrypted
        } catch (e: ZipException) {
            logger.error("error while reading zip file", e)
            throw IllegalArgumentException(e)
        }

    }

    fun importSettings(file: File, password: String?, context: Context): ImportStatus {
        val zipFile: ZipFile

        try {
            zipFile = ZipFile(file)
            if (zipFile.isEncrypted) {
                zipFile.setPassword((password ?: "").toCharArray())
            }

            if (zipFile.getFileHeader(SHARED_PREFERENCES_FILE_NAME) == null) {
                return ImportStatus.INVALID_FILE
            }

            zipFile.extractFile(SHARED_PREFERENCES_FILE_NAME, fileSystemService.getCacheDir(context).absolutePath)

            val content = InputStreamReader(FileInputStream(File(fileSystemService.getCacheDir(context), SHARED_PREFERENCES_FILE_NAME)))
                    .use { reader ->
                        Gson().fromJson<Map<String, Map<String, String>>>(reader, Map::class.java)
                    }

            importNonFavorites(context, content)
            importFavorites(context, content)

            return ImportStatus.SUCCESS

        } catch (e: ZipException) {
<<<<<<< HEAD
            LOGGER.error("importSettings(" + file.absolutePath + ") - cannot import", e)
            return if (e.type == ZipException.Type.WRONG_PASSWORD || (e.message
                            ?: "").contains("Wrong Password")) {
=======
            logger.error("importSettings(" + file.absolutePath + ") - cannot import", e)
            return if (e.code == ZipExceptionConstants.WRONG_PASSWORD || (e.message ?: "").contains("Wrong Password")) {
>>>>>>> 2c06c569
                ImportStatus.WRONG_PASSWORD
            } else {
                ImportStatus.INVALID_FILE
            }
        } catch (e: Exception) {
            logger.error("importSettings(" + file.absolutePath + ") - cannot import", e)
            return ImportStatus.INVALID_FILE
        }
    }

    private fun importNonFavorites(context: Context, content: Map<String, Map<String, String>>) =
            import(context, content) { !it.startsWith("FAVORITE")}

    private fun importFavorites(context: Context, content: Map<String, Map<String, String>>) =
            import(context, content) { it.startsWith("FAVORITE")}


    private fun import(context: Context, content: Map<String, Map<String, String>>, predicate: (String) -> Boolean) {
        val exportKeys = getSharedPreferencesExportKeys(context)
        content.entries
                .filter { predicate(it.key) }
                .filter { exportKeys.containsKey(it.key) }
                .map { exportKeys.getValue(it.key) to toImportValues(it.value) }
                .forEach { sharedPreferencesService.writeAllIn(it.first, it.second) }
    }

    private fun createZipFrom(toExport: Map<String, Map<String, *>>, password: String?): File {

        var stream: ByteArrayInputStream? = null
        try {
            val exportedJson = Gson().toJson(toExport)

            val exportFile = File(exportDirectory, backupFileName)
<<<<<<< HEAD
            LOGGER.info("export file location is {}", exportFile.absolutePath)
            val zipFile = ZipFile(exportFile, password?.toCharArray())
=======
            logger.info("export file location is {}", exportFile.absolutePath)
            val zipFile = ZipFile(exportFile)
>>>>>>> 2c06c569


            val parameters = ZipParameters()
            parameters.compressionMethod = CompressionMethod.DEFLATE
            parameters.fileNameInZip = SHARED_PREFERENCES_FILE_NAME
            if (password != null) {
                parameters.isEncryptFiles = true
                parameters.encryptionMethod = EncryptionMethod.ZIP_STANDARD
            }

            stream = ByteArrayInputStream(exportedJson.toByteArray(Charsets.UTF_8))
            zipFile.addStream(stream, parameters)

            return exportFile
        } catch (e: ZipException) {
            logger.error("cannot create zip", e)
            throw IllegalStateException(e)
        } finally {
            CloseableUtil.close(stream)
        }
    }

    companion object {
        private val dateTimeFormatter = DateTimeFormat.forPattern("yyyy-MM-dd_HH-mm")!!
        private const val SHARED_PREFERENCES_FILE_NAME = "sharedPreferences.json"
    }
}<|MERGE_RESOLUTION|>--- conflicted
+++ resolved
@@ -164,14 +164,9 @@
             return ImportStatus.SUCCESS
 
         } catch (e: ZipException) {
-<<<<<<< HEAD
-            LOGGER.error("importSettings(" + file.absolutePath + ") - cannot import", e)
+            logger.error("importSettings(" + file.absolutePath + ") - cannot import", e)
             return if (e.type == ZipException.Type.WRONG_PASSWORD || (e.message
                             ?: "").contains("Wrong Password")) {
-=======
-            logger.error("importSettings(" + file.absolutePath + ") - cannot import", e)
-            return if (e.code == ZipExceptionConstants.WRONG_PASSWORD || (e.message ?: "").contains("Wrong Password")) {
->>>>>>> 2c06c569
                 ImportStatus.WRONG_PASSWORD
             } else {
                 ImportStatus.INVALID_FILE
@@ -205,13 +200,8 @@
             val exportedJson = Gson().toJson(toExport)
 
             val exportFile = File(exportDirectory, backupFileName)
-<<<<<<< HEAD
-            LOGGER.info("export file location is {}", exportFile.absolutePath)
+            logger.info("export file location is {}", exportFile.absolutePath)
             val zipFile = ZipFile(exportFile, password?.toCharArray())
-=======
-            logger.info("export file location is {}", exportFile.absolutePath)
-            val zipFile = ZipFile(exportFile)
->>>>>>> 2c06c569
 
 
             val parameters = ZipParameters()
