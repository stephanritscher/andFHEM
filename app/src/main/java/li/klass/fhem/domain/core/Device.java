/*
 * AndFHEM - Open Source Android application to control a FHEM home automation
 * server.
 *
 * Copyright (c) 2011, Matthias Klass or third-party contributors as
 * indicated by the @author tags or express copyright attribution
 * statements applied by the authors.  All third-party contributions are
 * distributed under license by Red Hat Inc.
 *
 * This copyrighted material is made available to anyone wishing to use, modify,
 * copy, or redistribute it subject to the terms and conditions of the GNU GENERAL PUBLIC LICENSE, as published by the Free Software Foundation.
 *
 * This program is distributed in the hope that it will be useful,
 * but WITHOUT ANY WARRANTY; without even the implied warranty of MERCHANTABILITY
 * or FITNESS FOR A PARTICULAR PURPOSE.  See the GNU GENERAL PUBLIC LICENSE
 * for more details.
 *
 * You should have received a copy of the GNU GENERAL PUBLIC LICENSE
 * along with this distribution; if not, write to:
 *   Free Software Foundation, Inc.
 *   51 Franklin Street, Fifth Floor
 *   Boston, MA  02110-1301  USA
 */

package li.klass.fhem.domain.core;

import org.jetbrains.annotations.NotNull;
import org.joda.time.DateTime;
import org.w3c.dom.NamedNodeMap;

import java.io.Serializable;
import java.util.List;
import java.util.Map;

import li.klass.fhem.AndFHEMApplication;
import li.klass.fhem.R;
import li.klass.fhem.appwidget.annotation.ResourceIdMapper;
import li.klass.fhem.appwidget.view.widget.base.DeviceAppWidgetView;
import li.klass.fhem.domain.genericview.OverviewViewSettings;
import li.klass.fhem.domain.genericview.OverviewViewSettingsCache;
import li.klass.fhem.domain.genericview.ShowField;
import li.klass.fhem.domain.log.CustomGraph;
import li.klass.fhem.domain.log.LogDevice;
import li.klass.fhem.domain.setlist.SetList;
import li.klass.fhem.service.graph.description.ChartSeriesDescription;
import li.klass.fhem.service.graph.description.SeriesType;
import li.klass.fhem.service.room.AllDevicesReadCallback;
import li.klass.fhem.service.room.DeviceReadCallback;
import li.klass.fhem.util.DateFormatUtil;
import li.klass.fhem.util.StringUtil;

import static com.google.common.base.Strings.isNullOrEmpty;
import static com.google.common.collect.Lists.newArrayList;
import static com.google.common.collect.Maps.newHashMap;
import static java.util.Arrays.asList;

@SuppressWarnings("unused")
public abstract class Device<T extends Device> implements Serializable, Comparable<T> {

    public static final long OUTDATED_DATA_MS_DEFAULT = 2 * 60 * 60 * 1000;
    public static final long NEVER_OUTDATE_DATA = 0;
    protected List<String> rooms;
    protected List<String> webCmd = newArrayList();
    protected String name;
    protected String alias;
    @ShowField(description = ResourceIdMapper.definition, showAfter = "roomConcatenated")
    protected String definition;
    protected Map<String, String> eventMapReverse = newHashMap();
    protected Map<String, String> eventMap = newHashMap();
    protected SetList setList = new SetList();
    protected volatile List<LogDevice> logDevices = newArrayList();
    @ShowField(description = ResourceIdMapper.state, showAfter = "measured")
    private String state;
    @ShowField(description = ResourceIdMapper.measured, showAfter = "definition")
    private String measured;
    private long lastMeasureTime = -1;
    private String group;
    private List<DeviceChart> deviceCharts = newArrayList();
    private transient AllDevicesReadCallback allDevicesReadCallback;
    private transient DeviceReadCallback deviceReadCallback;
    private String widgetName;
    private boolean alwaysHidden = false;
    private boolean hasStatisticsDevice = false;
<<<<<<< HEAD
    private OverviewViewSettings overviewViewSettings;

    public Device() {
        //Optimization to prevent the expensive calls to Annotations in getView()
        overviewViewSettings = getClass().getAnnotation(OverviewViewSettings.class);
        if (overviewViewSettings != null) {
            overviewViewSettings = new OverviewViewSettingsCache(overviewViewSettings);
        }
    }

    public OverviewViewSettings getOverviewViewSettings() {
        return overviewViewSettings;
    }
=======
    private String pronunciation;
>>>>>>> 055b2c6e

    public void readROOM(String value) {
        setRoomConcatenated(value);
    }

    public void readNAME(String value) {
        name = value;
    }

    public void readWIDGET_NAME(String value) {
        this.widgetName = value;
    }

    public void readSTATE(String tagName, NamedNodeMap attributes, String value) {
        if (tagName.equals("INT")) {
            state = formatTargetState(value);
        }
    }

    public void readWEBCMD(String value) {
        webCmd = newArrayList(value.split(":"));
    }

    public void gcmState(String value) {
        state = value;
        setMeasured(DateFormatUtil.toReadable(new DateTime()));
    }

    public void readDEF(String value) {
        definition = value;
    }

    public void readEVENTMAP(String value) {
        parseEventMap(value);
    }

    public void readALIAS(String value) {
        alias = value;
    }

    public void readMEASURED(String value) {
        setMeasured(value);
    }

    public void readALWAYS_HIDDEN(String value) {
        alwaysHidden = "true".equalsIgnoreCase(value);
    }

    public void readPRONUNCIATION(String value) {
        this.pronunciation = value;
    }

    public void readGROUP(String value) {
        group = value;
    }

    public void afterDeviceXMLRead() {
    }

    public void afterAllXMLRead() {
    }

    private void parseEventMap(String content) {
        eventMap = newHashMap();
        eventMapReverse = newHashMap();

        if (content.startsWith("/")) {
            parseSlashesEventMap(content);
        } else {
            parseSpacesEventMap(content);
        }
    }

    private void parseSpacesEventMap(String content) {
        String[] events = content.split(" ");
        for (String event : events) {
            String[] eventParts = event.split(":");
            if (eventParts.length < 2) continue;
            putEventToEventMap(eventParts[0], eventParts[1]);
        }
    }

    private void parseSlashesEventMap(String content) {
        String[] events = content.split("/");
        for (int i = 1; i < events.length; i++) {
            String event = events[i];
            String[] eventParts = event.split(":");

            String key = eventParts[0];
            String value = eventParts.length > 1 ? eventParts[1] : eventParts[0];

            putEventToEventMap(key, value);
        }
    }

    protected void putEventToEventMap(String key, String value) {
        eventMap.put(key, value);
        eventMapReverse.put(value, key);
    }

    @ShowField(description = ResourceIdMapper.deviceName, showAfter = ShowField.FIRST)
    public String getAliasOrName() {
        if (alias != null && alias.length() != 0) {
            return alias;
        }
        return getName();
    }

    public String getName() {
        return name;
    }

    public void setName(String name) {
        this.name = name;
    }

    public List<String> getRooms() {
        if (rooms == null || rooms.size() == 0) {
            return newArrayList(AndFHEMApplication.getContext().getResources().getString(R.string.unsortedRoomName));
        }
        return rooms;
    }

    public void setRooms(List<String> rooms) {
        this.rooms = rooms;
    }

    @ShowField(description = ResourceIdMapper.room, showAfter = "aliasOrName")
    public String getRoomConcatenated() {
        return StringUtil.concatenate(getRooms(), ",");
    }

    public void setRoomConcatenated(String roomsConcatenated) {
        this.rooms = newArrayList(roomsConcatenated.split(","));
    }

    /**
     * Checks whether a device is in a given room.
     *
     * @param room room to check
     * @return true if the device is in the room
     */
    public boolean isInRoom(String room) {
        return getRooms().contains(room);
    }

    public boolean isInAnyRoomOf(List<String> rooms) {
        for (String room : rooms) {
            if (isInRoom(room)) {
                return true;
            }
        }
        return false;
    }

    public String getMeasured() {
        return measured;
    }

    public void setMeasured(String measured) {
        this.measured = measured;
        this.lastMeasureTime = DateFormatUtil.toMilliSeconds(measured);
    }

    public long getLastMeasureTime() {
        return lastMeasureTime;
    }

    /**
     * Called for each device node in the <i>xmllist</i>.
     *
     * @param tagName    contains the current tag name (i.e. STATE, ATTR or INT)
     * @param key        name of the key (i.e. ROOM)
     * @param value      value of the tag
     * @param attributes additional tag attributes
     */
    public void onChildItemRead(String tagName, String key, String value, NamedNodeMap attributes) {
        if (key.endsWith("_TIME") && !key.startsWith("WEEK") && useTimeAndWeekAttributesForMeasureTime()) {
            setMeasured(value);
        }
    }

    public void onAttributeRead(String attributeName, String attributeValue) {
        if (attributeName.equals("SETS")) {
            String setsText = attributeValue.replaceAll("\\*", "");
            if (StringUtil.isBlank(setsText)) return;

            setList.parse(setsText);
        }
    }

    @Override
    public boolean equals(Object o) {
        if (this == o) return true;
        if (o == null || getClass() != o.getClass()) return false;

        Device device = (Device) o;

        return !(name != null ? !name.equals(device.name) : device.name != null);

    }

    @Override
    public int hashCode() {
        return name != null ? name.hashCode() : 0;
    }

    @Override
    public final int compareTo(@NotNull T t) {
        return getAliasOrName().compareTo(t.getAliasOrName());
    }

    public List<LogDevice> getLogDevices() {
        return logDevices;
    }

    public void addLogDevice(LogDevice logDevice) {
        logDevices.add(logDevice);

        // Unfortunately, this is called multiple times (whenever a log devices registers
        // itself for the device. However, we have no idea in which order the callbacks are
        // called, so we cannot register a listeners when all devices have been read ...
        if (!logDevices.isEmpty()) {
            fillDeviceCharts(deviceCharts);
        }
    }

    public List<DeviceChart> getDeviceCharts() {
        return deviceCharts;
    }

    /**
     * Override me if you want to provide charts for a device
     *
     * @param chartSeries fill me with chart descriptions
     */
    protected void fillDeviceCharts(List<DeviceChart> chartSeries) {
        deviceCharts.clear();

        if (hasStatisticsDevice) {
            deviceCharts.add(new DeviceChart(R.string.averagesGraph,
                    new ChartSeriesDescription.Builder()
                            .withSeriesType(SeriesType.AVERAGE_HOUR)
                            .withColumnName(R.string.avgHour)
                            .withFileLogSpec("5:Hour\\x3a:0:")
                            .withDbLogSpec("hour")
                            .build(),
                    new ChartSeriesDescription.Builder()
                            .withSeriesType(SeriesType.AVERAGE_DAY)
                            .withColumnName(R.string.avgDay)
                            .withFileLogSpec("7:Day\\x3a:0:")
                            .withDbLogSpec("day")
                            .build(),
                    new ChartSeriesDescription.Builder()
                            .withSeriesType(SeriesType.AVERAGE_MONTH)
                            .withColumnName(R.string.avgMonth)
                            .withFileLogSpec("9:Month\\x3a:0:")
                            .withDbLogSpec("month")
                            .build(),
                    new ChartSeriesDescription.Builder()
                            .withSeriesType(SeriesType.AVERAGE_YEAR)
                            .withColumnName(R.string.avgYear)
                            .withFileLogSpec("11:Year\\x3a:0:")
                            .withDbLogSpec("year")
                            .build()
            ));
        }

        for (LogDevice<?> logDevice : logDevices) {
            List<CustomGraph> customGraphs = logDevice.getCustomGraphs();

            for (CustomGraph customGraph : customGraphs) {
                ChartSeriesDescription seriesDescription = new ChartSeriesDescription.Builder()
                        .withColumnName(customGraph.description)
                        .withFileLogSpec(customGraph.columnSpecification)
                        .withDbLogSpec(customGraph.columnSpecification)
                        .withFallbackYAxisName(customGraph.yAxisName)
                        .withYAxisMinMaxValue(customGraph.yAxisMinMax)
                        .build();

                addDeviceChartIfNotNull(new DeviceChart(customGraph.description, seriesDescription));
            }
        }
    }

    protected void addDeviceChartIfNotNull(DeviceChart holder, Object... notNull) {
        for (Object o : notNull) {
            if (o == null) return;
        }
        deviceCharts.add(holder);
    }

    public String getState() {
        return state;
    }

    public void setState(String state) {
        if (eventMap.containsKey(state)) {
            this.state = eventMap.get(state);
        } else {
            this.state = state;
        }
    }

    public String getInternalState() {
        String state = getState();
        if (eventMapReverse == null || !eventMapReverse.containsKey(state)) return state;
        return eventMapReverse.get(state);
    }

    public String getAlias() {
        return alias;
    }

    public void setAlias(String alias) {
        this.alias = alias;
    }

    public String getDefinition() {
        return definition;
    }

    public boolean isSupported() {
        return !alwaysHidden;
    }

    public String getPronunciation() {
        return pronunciation;
    }

    public String getEventMapStateForCurrentState() {
        return getEventMapStateFor(getState());
    }

    public String getEventMapStateFor(String state) {
        if (eventMap.containsKey(state)) {
            return eventMap.get(state);
        }

        return state;
    }

    public String getReverseEventMapStateFor(String state) {
        return eventMapReverse.containsKey(state) ? eventMapReverse.get(state) : state;
    }

    public Map<String, String> getEventMap() {
        return eventMap;
    }

    public SetList getSetList() {
        return setList;
    }

    /**
     * Generate an array of available target states, but respect any set event maps.
     *
     * @return array of available target states
     */
    public String[] getAvailableTargetStatesEventMapTexts() {
        if (setList == null) return new String[]{};

        List<String> sortedKeys = setList.getSortedKeys();
        List<String> eventMapKeys = newArrayList();
        for (String key : sortedKeys) {
            String eventMapKey = eventMapReverse.containsKey(key) ? eventMapReverse.get(key) : key;
            eventMapKeys.add(eventMapKey);
        }
        return eventMapKeys.toArray(new String[eventMapKeys.size()]);
    }

    public boolean supportsWidget(Class<? extends DeviceAppWidgetView> appWidgetClass) {
        return true;
    }

    public String getWidgetName() {
        if (widgetName == null) return getAliasOrName();
        return widgetName;
    }

    public String formatTargetState(String targetState) {
        if (eventMapReverse != null && eventMapReverse.containsKey(targetState)) {
            return eventMapReverse.get(targetState);
        }
        return targetState;
    }

    public String formatStateTextToSet(String stateToSet) {
        return stateToSet;
    }

    /**
     * Indicates whether the internal device state should be updated with the value given in state to set
     *
     * @param stateToSet state to set
     * @return true to update the internal state, else false
     */
    public boolean shouldUpdateStateOnDevice(String stateToSet) {
        return true;
    }

    @Override
    public String toString() {
        return "Device{" +
                "rooms=" + (rooms == null ? null : rooms) +
                ", name='" + name + '\'' +
                ", state='" + state + '\'' +
                ", alias='" + alias + '\'' +
                ", measured='" + measured + '\'' +
                ", definition='" + definition + '\'' +
                ", eventMapReverse=" + eventMapReverse +
                ", eventMap=" + eventMap +
                ", setList=" + setList.toString() +
                ", logDevices=" + logDevices.size() +
                ", deviceCharts=" + deviceCharts +
                '}';
    }

    public AllDevicesReadCallback getDeviceReadCallback() {
        return deviceReadCallback;
    }

    public void setDeviceReadCallback(DeviceReadCallback deviceReadCallback) {
        this.deviceReadCallback = deviceReadCallback;
    }

    public AllDevicesReadCallback getAllDeviceReadCallback() {
        return allDevicesReadCallback;
    }

    public void setAllDeviceReadCallback(AllDevicesReadCallback allDevicesReadCallback) {
        this.allDevicesReadCallback = allDevicesReadCallback;
    }

    /**
     * Trigger a state notification if a device attribute has changed via GCM
     *
     * @return true or false
     */
    public boolean triggerStateNotificationOnAttributeChange() {
        return false;
    }

    public List<String> getWebCmd() {
        return webCmd;
    }

    /**
     * Hook called for each xml attribute of a device. If false is returned, the attribute is ignored.
     * Note that the given key is provided in the form it is present within the xmllist. Thus,
     * it is not, as provided within #onChildItemRead, uppercase.
     *
     * @param key node key
     * @return true if the attribute is accepted, else false
     */
    public boolean acceptXmlKey(String key) {
        return true;
    }

    /**
     * Functionality of the device.
     *
     * @return NEVER null!
     */
    public abstract DeviceFunctionality getDeviceGroup();

    public List<String> getInternalDeviceGroupOrGroupAttributes() {
        List<String> groups = newArrayList();
        if (!isNullOrEmpty(group)) {
            groups.addAll(asList(group.split(",")));
        } else {
            groups.add(getDeviceGroup().getCaptionText(AndFHEMApplication.getContext()));
        }
        return groups;
    }

    protected boolean useTimeAndWeekAttributesForMeasureTime() {
        return true;
    }

    public long getTimeRequiredForStateError() {
        return NEVER_OUTDATE_DATA;
    }

    public boolean isOutdatedData(long lastUpdateTime) {
        long timeRequiredForStateError = getTimeRequiredForStateError();
        return timeRequiredForStateError != NEVER_OUTDATE_DATA
                && lastMeasureTime != -1
                && lastUpdateTime - lastMeasureTime > timeRequiredForStateError;

    }

    public boolean isSensorDevice() {
        return false;
    }

    public boolean hasStatisticsDevice() {
        return hasStatisticsDevice;
    }

    public void setHasStatisticsDevice(boolean hasStatisticsDevice) {
        this.hasStatisticsDevice = hasStatisticsDevice;
    }
}<|MERGE_RESOLUTION|>--- conflicted
+++ resolved
@@ -81,7 +81,7 @@
     private String widgetName;
     private boolean alwaysHidden = false;
     private boolean hasStatisticsDevice = false;
-<<<<<<< HEAD
+    private String pronunciation;
     private OverviewViewSettings overviewViewSettings;
 
     public Device() {
@@ -95,9 +95,6 @@
     public OverviewViewSettings getOverviewViewSettings() {
         return overviewViewSettings;
     }
-=======
-    private String pronunciation;
->>>>>>> 055b2c6e
 
     public void readROOM(String value) {
         setRoomConcatenated(value);
