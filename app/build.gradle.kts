/*
 * AndFHEM - Open Source Android application to control a FHEM home automation
 * server.
 *
 * Copyright (c) 2011, Matthias Klass or third-party contributors as
 * indicated by the @author tags or express copyright attribution
 * statements applied by the authors.  All third-party contributions are
 * distributed under license by Red Hat Inc.
 *
 * This copyrighted material is made available to anyone wishing to use, modify,
 * copy, or redistribute it subject to the terms and conditions of the GNU GENERAL PUBLIC LICENSE, as published by the Free Software Foundation.
 *
 * This program is distributed in the hope that it will be useful,
 * but WITHOUT ANY WARRANTY; without even the implied warranty of MERCHANTABILITY
 * or FITNESS FOR A PARTICULAR PURPOSE.  See the GNU GENERAL PUBLIC LICENSE
 * for more details.
 *
 * You should have received a copy of the GNU GENERAL PUBLIC LICENSE
 * along with this distribution; if not, write to:
 *   Free Software Foundation, Inc.
 *   51 Franklin Street, Fifth Floor
 *   Boston, MA  02110-1301  USA
 */


buildscript {
    val kotlinVersion: String by project
    repositories {
        google()
        mavenCentral()
        maven { setUrl("https://oss.sonatype.org/content/repositories/snapshots/") }
    }

    dependencies {
        classpath(group = "com.github.bjoernq", name = "unmockplugin", version = "0.7.8")
        classpath(group = "co.riiid", name = "gradle-github-plugin", version = "0.4.2")
        classpath(group = "org.jetbrains.kotlin", name = "kotlin-gradle-plugin", version = kotlinVersion)
        classpath(group = "com.google.gms", name = "google-services", version = "4.3.5")
        classpath(group = "com.github.triplet.gradle", name = "play-publisher", version = "3.4.0")
        classpath(group = "org.jetbrains.kotlin", name = "kotlin-serialization", version = kotlinVersion)
        classpath(group = "androidx.navigation", name = "navigation-safe-args-gradle-plugin", version = "2.3.5")
        classpath(group = "com.google.firebase", name = "perf-plugin", version = "1.4.0")
        classpath(group = "com.google.firebase", name = "firebase-crashlytics-gradle", version = "2.6.0")
    }
}

val kotlinVersion: String by project
val kotlinSerializationVersion = "1.0.1"
val ankoVersion = "0.10.8"
val architectureComponentsVersion = "1.1.1"
val glideVersion = "4.12.0"
val daggerVersion = "2.35.1"
val coroutinesVersion = "1.4.3"
val androidXNavigationVersion = "2.3.5"
val roomVersion = "2.3.0"

plugins {
    id("net.researchgate.release") version "2.8.1"
    id("com.android.application") version "4.1.0"
    kotlin("android").version("1.3.31")
    kotlin("android.extensions").version("1.3.31")
    kotlin("kapt").version("1.3.31")
    kotlin("plugin.serialization") version "1.4.10"
}

repositories {
    mavenCentral()
    maven { setUrl("https://plugins.gradle.org/m2/") }
    maven { setUrl("https://dl.bintray.com/mamohr/maven") }
    maven { setUrl("https://oss.sonatype.org/content/repositories/snapshots/") }
    maven { setUrl("https://jitpack.io") }
    maven { setUrl("https://maven.google.com") }
    maven { setUrl("https://kotlin.bintray.com/kotlinx") }
}


apply(plugin = "de.mobilej.unmock")
apply(plugin = "co.riiid.gradle")
apply(plugin = "com.github.triplet.play")
apply(plugin = "androidx.navigation.safeargs.kotlin")
apply(plugin = "com.google.firebase.crashlytics")

val unmock = configurations.findByName("unmock")!!
dependencies {
    implementation(project(":external-dep"))

    implementation("com.google.firebase", name = "firebase-appindexing", version = "19.1.0")
<<<<<<< HEAD
    implementation(group = "com.google.firebase", name = "firebase-messaging", version = "21.1.0")
    implementation(group = "com.google.firebase", name = "firebase-ads", version = "20.1.0")
=======
    implementation(group = "com.google.firebase", name = "firebase-messaging", version = "22.0.0")
    implementation(group = "com.google.firebase", name = "firebase-ads", version = "19.8.0")
>>>>>>> 83f147b2
    implementation(group = "com.google.firebase", name = "firebase-perf", version = "20.0.0")
    implementation(group = "com.google.android.material", name = "material", version = "1.3.0")
    implementation(group = "com.google.code.gson", name = "gson", version = "2.8.6")
    implementation(group = "com.google.http-client", name = "google-http-client-android", version = "1.39.2") {
        exclude(group = "com.google.code.findbugs")
        exclude(group = "org.apache.httpcomponents")
    }
    implementation(group = "com.google.dagger", name = "dagger", version = daggerVersion)
    implementation(group = "com.google.dagger", name = "dagger-android-support", version = daggerVersion)
    kapt(group = "com.google.dagger", name = "dagger-compiler", version = daggerVersion)
    kapt(group = "com.google.dagger", name = "dagger-android-processor", version = daggerVersion)
    implementation(group = "com.google.errorprone", name = "error_prone_annotations", version = "2.6.0")
    implementation(group = "com.google.j2objc", name = "j2objc-annotations", version = "1.3")

    implementation(group = "androidx.multidex", name = "multidex", version = "2.0.1")
    implementation(group = "androidx.cardview", name = "cardview", version = "1.0.0")
    implementation(group = "androidx.recyclerview", name = "recyclerview", version = "1.2.0")
    implementation(group = "androidx.percentlayout", name = "percentlayout", version = "1.0.0")
    implementation(group = "androidx.annotation", name = "annotation", version = "1.2.0")
    implementation(group = "androidx.room", name = "room-runtime", version = roomVersion)
    kapt(group = "androidx.room", name = "room-compiler", version = roomVersion)
    implementation(group = "androidx.navigation", name = "navigation-fragment-ktx", version = androidXNavigationVersion)
    implementation(group = "androidx.navigation", name = "navigation-ui-ktx", version = androidXNavigationVersion)
    implementation(group = "androidx.navigation", name = "navigation-dynamic-features-fragment", version = androidXNavigationVersion)
    implementation(group = "androidx.fragment", name = "fragment-ktx", version = "1.3.3")

    implementation(group = "commons-net", name = "commons-net", version = "3.8.0")
    implementation(group = "commons-codec", name = "commons-codec", version = "20041127.091804")
    implementation(group = "org.apache.commons", name = "commons-lang3", version = "3.12.0")


    compileOnly(group = "javax.annotation", name = "jsr250-api", version = "1.0")
    implementation(group = "joda-time", name = "joda-time", version = "2.10.10")
    implementation(group = "org.slf4j", name = "slf4j-android", version = "1.7.30")
    implementation(group = "org.apmem.tools", name = "layouts", version = "1.10")
    implementation(group = "net.lingala.zip4j", name = "zip4j", version = "2.7.0")
    implementation(group = "com.github.PhilJay", name = "MPAndroidChart", version = "3.1.0")
    implementation(group = "com.squareup.picasso", name = "picasso", version = "2.71828")
    implementation(group = "com.github.alexfu", name = "Phoenix", version = "1.0.0")
    implementation(group = "com.github.bumptech.glide", name = "glide", version = glideVersion)
    kapt(group = "com.github.bumptech.glide", name = "compiler", version = glideVersion)
    implementation(group = "com.github.bumptech.glide", name = "okhttp3-integration", version = glideVersion) {
        exclude(group = "glide-parent")
    }
    implementation(group = "com.google.firebase", name = "firebase-crashlytics", version = "18.0.0")

    implementation(group = "org.jetbrains.kotlin", name = "kotlin-stdlib-jdk7", version = kotlinVersion)
    implementation(group = "org.jetbrains.kotlinx", name = "kotlinx-serialization-json", version = "1.2.0")
    implementation(group = "org.jetbrains.kotlinx", name = "kotlinx-coroutines-android", version = coroutinesVersion)
    implementation(group = "org.jetbrains.kotlinx", name = "kotlinx-coroutines-core", version = coroutinesVersion)

    // Anko Layouts
    implementation(group = "org.jetbrains.anko", name = "anko-sdk25", version = ankoVersion)
    // sdk15, sdk19, sdk21, sdk23 are also available
    implementation(group = "org.jetbrains.anko", name = "anko-appcompat-v7", version = ankoVersion)
    // Coroutine listeners for Anko Layouts
    implementation(group = "org.jetbrains.anko", name = "anko-sdk25-coroutines", version = ankoVersion)
    implementation(group = "org.jetbrains.anko", name = "anko-appcompat-v7-coroutines", version = ankoVersion)
    implementation(group = "org.jetbrains.anko", name = "anko-coroutines", version = ankoVersion)

    implementation(group = "org.reactivestreams", name = "reactive-streams", version = "1.0.3")
    implementation(group = "io.reactivex.rxjava2", name = "rxjava", version = "2.2.21")

    testImplementation(group = "junit", name = "junit", version = "4.13.2")
    testImplementation(group = "com.tngtech.java", name = "junit-dataprovider", version = "1.13.1")
    testImplementation(group = "org.assertj", name = "assertj-core", version = "3.19.0")
    testImplementation(group = "io.mockk", name = "mockk", version = "1.11.0")

    androidTestImplementation(group = "androidx.test", name = "runner", version = "1.3.0")
    androidTestImplementation(group = "androidx.test", name = "rules", version = "1.3.0")
    androidTestImplementation(group = "androidx.test.espresso", name = "espresso-core", version = "3.3.0")
    androidTestImplementation(group = "androidx.test.espresso", name = "espresso-contrib", version = "3.3.0")
}

apply(from = "build-includes/whatsnew.gradle.kts")
apply(from = "build-includes/resourceIdMapper.gradle.kts")
apply(from = "build-includes/deviceConfiguration.gradle.kts")
apply(from = "build-includes/github.gradle")
apply(from = "build-includes/release.gradle")
apply(from = "build-includes/android.gradle")
apply(from = "build-includes/unmock.gradle")
apply(from = "build-includes/test-resources.gradle")
apply(plugin = "com.google.gms.google-services")
apply(plugin = "com.google.firebase.firebase-perf")<|MERGE_RESOLUTION|>--- conflicted
+++ resolved
@@ -85,13 +85,8 @@
     implementation(project(":external-dep"))
 
     implementation("com.google.firebase", name = "firebase-appindexing", version = "19.1.0")
-<<<<<<< HEAD
-    implementation(group = "com.google.firebase", name = "firebase-messaging", version = "21.1.0")
+    implementation(group = "com.google.firebase", name = "firebase-messaging", version = "22.0.0")
     implementation(group = "com.google.firebase", name = "firebase-ads", version = "20.1.0")
-=======
-    implementation(group = "com.google.firebase", name = "firebase-messaging", version = "22.0.0")
-    implementation(group = "com.google.firebase", name = "firebase-ads", version = "19.8.0")
->>>>>>> 83f147b2
     implementation(group = "com.google.firebase", name = "firebase-perf", version = "20.0.0")
     implementation(group = "com.google.android.material", name = "material", version = "1.3.0")
     implementation(group = "com.google.code.gson", name = "gson", version = "2.8.6")
