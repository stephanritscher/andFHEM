--- conflicted
+++ resolved
@@ -63,11 +63,7 @@
 
 plugins {
     id("net.researchgate.release") version "2.8.1"
-<<<<<<< HEAD
     id("com.android.application") version "7.4.0"
-=======
-    id("com.android.application") version "7.3.1"
->>>>>>> bcc9b2a0
     kotlin("android").version("1.3.31")
     kotlin("kapt").version("1.3.31")
     kotlin("plugin.serialization") version "1.6.21"
